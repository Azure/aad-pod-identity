--- conflicted
+++ resolved
@@ -62,14 +62,10 @@
           {{- end }}
           {{- if .Values.nmi.blockInstanceMetadata }}
           - --block-instance-metadata={{ .Values.nmi.blockInstanceMetadata }}
-<<<<<<< HEAD
           {{- end }}  
           {{- if .Values.nmi.metadataHeaderRequired}}
           - --metadata-header-required={{ .Values.nmi.metadataHeaderRequired }}
           {{- end }} 
-=======
-          {{- end }}
->>>>>>> 1746cc35
         env:
           - name: HOST_IP
             valueFrom:
