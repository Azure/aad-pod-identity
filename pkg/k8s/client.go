package k8s

import (
	"context"
	"fmt"
	"net"
	"os"
	"strings"
	"time"

	aadpodid "github.com/Azure/aad-pod-identity/pkg/apis/aadpodidentity"
	crd "github.com/Azure/aad-pod-identity/pkg/crd"
	"github.com/Azure/aad-pod-identity/pkg/metrics"
	"github.com/Azure/aad-pod-identity/version"

	v1 "k8s.io/api/core/v1"
	metav1 "k8s.io/apimachinery/pkg/apis/meta/v1"
	informersv1 "k8s.io/client-go/informers/core/v1"
	"k8s.io/client-go/informers/internalinterfaces"
	"k8s.io/client-go/kubernetes"
	"k8s.io/client-go/rest"
	"k8s.io/client-go/tools/cache"
	"k8s.io/client-go/tools/clientcmd"
	"k8s.io/klog/v2"
)

const (
	getPodListRetries               = 4
	getPodListSleepTimeMilliseconds = 300
)

// Client api client
type Client interface {
	// Start just starts any informers required.
	Start(<-chan struct{})
	// GetPod returns the pod object based on name and namespce
	GetPod(namespace, name string) (v1.Pod, error)
	// GetPodInfo returns the pod name, namespace & replica set name for a given pod ip
	GetPodInfo(podip string) (podns, podname, rsName string, selectors *metav1.LabelSelector, err error)
	// ListPodIds pod matching azure identity or nil
	ListPodIds(podns, podname string) (map[string][]aadpodid.AzureIdentity, error)
	// ListPodIdsWithBinding pod matching azure identity or nil
	ListPodIdsWithBinding(podns string, labels map[string]string) ([]aadpodid.AzureIdentity, error)
	// GetSecret returns secret the secretRef represents
	GetSecret(secretRef *v1.SecretReference) (*v1.Secret, error)
	// ListPodIdentityExceptions returns list of azurepodidentityexceptions
	ListPodIdentityExceptions(namespace string) (*[]aadpodid.AzurePodIdentityException, error)
}

// KubeClient k8s client
type KubeClient struct {
	// Main Kubernetes client
	ClientSet kubernetes.Interface
	// Crd client used to access our CRD resources.
	CrdClient   *crd.Client
	PodInformer cache.SharedIndexInformer
	reporter    *metrics.Reporter
}

// NewKubeClient new kubernetes api client
func NewKubeClient(nodeName string, scale, isStandardMode bool) (Client, error) {
	config, err := buildConfig()
	if err != nil {
		return nil, err
	}
	config.UserAgent = version.GetUserAgent("NMI", version.NMIVersion)
	clientset, err := getkubeclient(config)
	if err != nil {
		return nil, err
	}
	crdclient, err := crd.NewCRDClientLite(config, nodeName, scale, isStandardMode)
	if err != nil {
		return nil, err
	}
	reporter, err := metrics.NewReporter()
	if err != nil {
		return nil, fmt.Errorf("failed to create reporter for metrics, error: %+v", err)
	}

	podInformer := informersv1.NewFilteredPodInformer(clientset, v1.NamespaceAll, 10*time.Minute,
		cache.Indexers{cache.NamespaceIndex: cache.MetaNamespaceIndexFunc},
		NodeNameFilter(nodeName))

	kubeClient := &KubeClient{
		CrdClient:   crdclient,
		ClientSet:   clientset,
		PodInformer: podInformer,
		reporter:    reporter,
	}

	return kubeClient, nil
}

// Sync syncs the cache from the K8s client.
func (c *KubeClient) Sync(exit <-chan struct{}) {
	if !cache.WaitForCacheSync(exit, c.PodInformer.HasSynced) {
		klog.Error("pod cache could not be synchronized")
	}
}

// Start the corresponding starts
func (c *KubeClient) Start(exit <-chan struct{}) {
	go c.PodInformer.Run(exit)
	c.CrdClient.StartLite(exit)
	c.Sync(exit)
}

func (c *KubeClient) getReplicasetName(pod v1.Pod) string {
	for _, owner := range pod.OwnerReferences {
		if strings.EqualFold(owner.Kind, "ReplicaSet") {
			return owner.Name
		}
	}
	return ""
}

// NodeNameFilter will tweak the options to include the node name as field
// selector.
func NodeNameFilter(nodeName string) internalinterfaces.TweakListOptionsFunc {
	return func(l *metav1.ListOptions) {
		if l == nil {
			l = &metav1.ListOptions{}
		}
		l.FieldSelector = l.FieldSelector + "spec.nodeName=" + nodeName
	}
}

// GetPod returns pod that matches namespace and name
func (c *KubeClient) GetPod(namespace, name string) (v1.Pod, error) {
	// TODO (aramase) wrap this with retries
	obj, exists, err := c.PodInformer.GetIndexer().GetByKey(namespace + "/" + name)
	if err != nil {
		return v1.Pod{}, fmt.Errorf("failed to get pod %s/%s, error: %+v", namespace, name, err)
	}
	if !exists {
		return v1.Pod{}, fmt.Errorf("pod %s/%s doesn't exist", namespace, name)
	}
	pod, ok := obj.(*v1.Pod)
	if !ok {
		return v1.Pod{}, fmt.Errorf("could not cast %T to v1.Pod", pod)
	}
	return *pod, nil
}

// GetPodInfo get pod ns,name from apiserver
func (c *KubeClient) GetPodInfo(podip string) (podns, poddname, rsName string, labels *metav1.LabelSelector, err error) {
	if podip == "" {
		return "", "", "", nil, fmt.Errorf("pod IP is empty")
	}

	podList, err := c.getPodListRetry(podip, getPodListRetries, getPodListSleepTimeMilliseconds)

	if err != nil {
		return "", "", "", nil, err
	}
	numMatching := len(podList)
	if numMatching == 1 {
		return podList[0].Namespace, podList[0].Name, c.getReplicasetName(*podList[0]), &metav1.LabelSelector{
			MatchLabels: podList[0].Labels}, nil
	}

	return "", "", "", nil, fmt.Errorf("failed to match pod IP %s with %v", podip, podList)
}

func isPhaseValid(p v1.PodPhase) bool {
	return p == v1.PodPending || p == v1.PodRunning
}

func (c *KubeClient) getPodList(podip string) ([]*v1.Pod, error) {
	var podList []*v1.Pod
	list := c.PodInformer.GetStore().List()
	for _, o := range list {
		pod, ok := o.(*v1.Pod)
		if !ok {
			err := fmt.Errorf("could not cast %T to v1.Pod", pod)
			return nil, err
		}
		if pod.Status.PodIP == podip && isPhaseValid(pod.Status.Phase) {
			podList = append(podList, pod)
		}
	}
	if len(podList) == 0 {
		return nil, fmt.Errorf("pod list is empty")
	}
	return podList, nil
}

func (c *KubeClient) getPodListRetry(podip string, retries int, sleeptime time.Duration) ([]*v1.Pod, error) {
	var podList []*v1.Pod
	var err error
	i := 0
	start := time.Now()

	for {
		// Atleast run the getpodlist once.
		podList, err = c.getPodList(podip)
		if err == nil {
			c.reporter.ReportKubernetesAPIOperationsDuration(metrics.GetPodListOperationName, time.Since(start))
			return podList, nil
		}
		metricErr := c.reporter.ReportKubernetesAPIOperationError(metrics.GetPodListOperationName)
		if metricErr != nil {
			klog.Warningf("failed to report metrics, error: %+v", metricErr)
		}

		if i >= retries {
			break
		}
		i++
		klog.Warningf("list pod error: %+v. Retrying, attempt number: %d", err, i)
		time.Sleep(sleeptime * time.Millisecond)
	}
	// We reach here only if there is an error and we have exhausted all retries.
	// Return the last error
	return nil, err
}

// GetLocalIP returns the non loopback local IP of the host
func GetLocalIP() (string, error) {
	addrs, err := net.InterfaceAddrs()
	if err != nil {
		return "", err
	}
	for _, address := range addrs {
		// check the address type and if it is not a loopback
		if ipnet, ok := address.(*net.IPNet); ok && !ipnet.IP.IsLoopback() {
			if ipnet.IP.To4() != nil {
				return ipnet.IP.String(), nil
			}
		}
	}
	return "", fmt.Errorf("non loopback IP address not found")
}

// ListPodIds lists matching ids for pod or error
func (c *KubeClient) ListPodIds(podns, podname string) (map[string][]aadpodid.AzureIdentity, error) {
	return c.CrdClient.ListPodIds(podns, podname)
}

// ListPodIdsWithBinding list matching ids for pod based on the bindings
func (c *KubeClient) ListPodIdsWithBinding(podns string, labels map[string]string) ([]aadpodid.AzureIdentity, error) {
	return c.CrdClient.GetPodIDsWithBinding(podns, labels)
}

// ListPodIdentityExceptions lists azurepodidentityexceptions
func (c *KubeClient) ListPodIdentityExceptions(ns string) (*[]aadpodid.AzurePodIdentityException, error) {
	return c.CrdClient.ListPodIdentityExceptions(ns)
}

// GetSecret returns secret the secretRef represents
func (c *KubeClient) GetSecret(secretRef *v1.SecretReference) (*v1.Secret, error) {
<<<<<<< HEAD
	start := time.Now()

	defer func() {
		if c.reporter != nil {
			c.reporter.ReportKubernetesAPIOperationsDuration(metrics.GetSecretOperationName, time.Since(start))
		}
	}()

	secret, err := c.ClientSet.CoreV1().Secrets(secretRef.Namespace).Get(secretRef.Name, metav1.GetOptions{})
=======
	secret, err := c.ClientSet.CoreV1().Secrets(secretRef.Namespace).Get(context.TODO(), secretRef.Name, metav1.GetOptions{})
>>>>>>> 8382d0f4
	if err != nil {
		merr := c.reporter.ReportKubernetesAPIOperationError(metrics.GetSecretOperationName)
		if merr != nil {
			klog.Warningf("failed to report metrics, error: %+v", err)
		}
		return nil, err
	}
	return secret, nil
}

func getkubeclient(config *rest.Config) (*kubernetes.Clientset, error) {
	// creates the clientset
	kubeClient, err := kubernetes.NewForConfig(config)
	if err != nil {
		return nil, err
	}

	return kubeClient, err
}

// Create the client config. Use kubeconfig if given, otherwise assume in-cluster.
func buildConfig() (*rest.Config, error) {
	kubeconfigPath := os.Getenv("KUBECONFIG")
	if kubeconfigPath != "" {
		return clientcmd.BuildConfigFromFlags("", kubeconfigPath)
	}

	return rest.InClusterConfig()
}<|MERGE_RESOLUTION|>--- conflicted
+++ resolved
@@ -249,7 +249,6 @@
 
 // GetSecret returns secret the secretRef represents
 func (c *KubeClient) GetSecret(secretRef *v1.SecretReference) (*v1.Secret, error) {
-<<<<<<< HEAD
 	start := time.Now()
 
 	defer func() {
@@ -258,10 +257,7 @@
 		}
 	}()
 
-	secret, err := c.ClientSet.CoreV1().Secrets(secretRef.Namespace).Get(secretRef.Name, metav1.GetOptions{})
-=======
 	secret, err := c.ClientSet.CoreV1().Secrets(secretRef.Namespace).Get(context.TODO(), secretRef.Name, metav1.GetOptions{})
->>>>>>> 8382d0f4
 	if err != nil {
 		merr := c.reporter.ReportKubernetesAPIOperationError(metrics.GetSecretOperationName)
 		if merr != nil {
