--- conflicted
+++ resolved
@@ -16,30 +16,18 @@
 
 	"time"
 
-<<<<<<< HEAD
 	aadpodid "github.com/Azure/aad-pod-identity/pkg/apis/aadpodidentity"
 	auth "github.com/Azure/aad-pod-identity/pkg/auth"
 	k8s "github.com/Azure/aad-pod-identity/pkg/k8s"
-=======
-	"github.com/Azure/go-autorest/autorest/adal"
-	"k8s.io/klog/v2"
-
-	"github.com/Azure/aad-pod-identity/pkg/auth"
-	"github.com/Azure/aad-pod-identity/pkg/k8s"
->>>>>>> 8382d0f4
 	"github.com/Azure/aad-pod-identity/pkg/metrics"
 	"github.com/Azure/aad-pod-identity/pkg/nmi"
 	"github.com/Azure/aad-pod-identity/pkg/pod"
-<<<<<<< HEAD
 	"github.com/Azure/go-autorest/autorest/adal"
 	v1 "k8s.io/api/core/v1"
-	metav1 "k8s.io/apimachinery/pkg/apis/meta/v1"
 	"k8s.io/client-go/informers"
 	"k8s.io/client-go/kubernetes"
 	"k8s.io/client-go/rest"
-	"k8s.io/klog"
-=======
->>>>>>> 8382d0f4
+	"k8s.io/klog/v2"
 )
 
 const (
@@ -55,6 +43,7 @@
 	NMIPort                            string
 	MetadataIP                         string
 	MetadataPort                       string
+	HostIP                             string
 	NodeName                           string
 	IPTableUpdateTimeIntervalInSeconds int
 	MICNamespace                       string
@@ -124,49 +113,6 @@
 	return nil
 }
 
-<<<<<<< HEAD
-=======
-func (s *Server) updateIPTableRulesInternal() {
-	klog.V(5).Infof("node(%s) ip(%s) metadata address(%s:%s) nmi port(%s)", s.NodeName, localhost, s.MetadataIP, s.MetadataPort, s.NMIPort)
-
-	if err := iptables.AddCustomChain(s.MetadataIP, s.MetadataPort, localhost, s.NMIPort); err != nil {
-		klog.Fatalf("%s", err)
-	}
-	if err := iptables.LogCustomChain(); err != nil {
-		klog.Fatalf("%s", err)
-	}
-}
-
-// updateIPTableRules ensures the correct iptable rules are set
-// such that metadata requests are received by nmi assigned port
-// NOT originating from HostIP destined to metadata endpoint are
-// routed to NMI endpoint
-func (s *Server) updateIPTableRules() {
-	signalChan := make(chan os.Signal, 1)
-	signal.Notify(signalChan, syscall.SIGTERM, syscall.SIGINT)
-
-	ticker := time.NewTicker(time.Second * time.Duration(s.IPTableUpdateTimeIntervalInSeconds))
-	defer ticker.Stop()
-
-	// Run once before the waiting on ticker for the rules to take effect
-	// immediately.
-	s.updateIPTableRulesInternal()
-	s.Initialized = true
-
-loop:
-	for {
-		select {
-		case <-signalChan:
-			handleTermination()
-			break loop
-
-		case <-ticker.C:
-			s.updateIPTableRulesInternal()
-		}
-	}
-}
-
->>>>>>> 8382d0f4
 type appHandler func(http.ResponseWriter, *http.Request) string
 
 type responseWriter struct {
@@ -344,7 +290,8 @@
 // configured id.
 func (s *Server) msiHandler(w http.ResponseWriter, r *http.Request) (ns string) {
 	var err error
-	var podns, podname, rqClientID, rqResource string
+	var podns, podname string
+	var tokenRequest TokenRequest
 	operationType := metrics.PodTokenOperationType
 	stausCode := http.StatusOK
 
@@ -357,11 +304,11 @@
 
 		if err != nil {
 			s.Reporter.ReportOperationAndStatusForWorkload(
-				operationType, rqResource, podns, podname, strconv.Itoa(stausCode), metrics.NMITokenOperationFailureCountM.M(1))
+				operationType, tokenRequest.Resource, podns, podname, strconv.Itoa(stausCode), metrics.NMITokenOperationFailureCountM.M(1))
 			return
 		}
 		s.Reporter.ReportOperationAndStatusForWorkload(
-			operationType, rqResource, podns, podname, strconv.Itoa(stausCode), metrics.NMITokenOperationCountM.M(1))
+			operationType, tokenRequest.Resource, podns, podname, strconv.Itoa(stausCode), metrics.NMITokenOperationCountM.M(1))
 	}()
 
 	if s.MetadataHeaderRequired && parseMetadata(r) != "true" {
@@ -371,11 +318,7 @@
 	}
 
 	podIP := parseRemoteAddr(r.RemoteAddr)
-<<<<<<< HEAD
-	rqClientID, rqResource = parseRequestClientIDAndResource(r)
-=======
-	tokenRequest := parseTokenRequest(r)
->>>>>>> 8382d0f4
+	tokenRequest = parseTokenRequest(r)
 
 	if podIP == "" {
 		klog.Error("request remote address is empty")
@@ -390,20 +333,11 @@
 		return
 	}
 
-<<<<<<< HEAD
-	var rsName string
-	var selectors *metav1.LabelSelector
-	podns, podname, rsName, selectors, err = s.KubeClient.GetPodInfo(podIP)
-	if err != nil {
-		klog.Errorf("missing podname for podip:%s, %+v", podIP, err)
+	podns, podname, rsName, selectors, err := s.KubeClient.GetPodInfo(podIP)
+	if err != nil {
+		klog.Errorf("failed to get pod info from pod IP: %s, error: %+v", podIP, err)
 		stausCode = http.StatusInternalServerError
 		http.Error(w, err.Error(), stausCode)
-=======
-	podns, podname, rsName, selectors, err := s.KubeClient.GetPodInfo(podIP)
-	if err != nil {
-		klog.Errorf("failed to get pod info from pod IP: %s, error: %+v", podIP, err)
-		http.Error(w, err.Error(), http.StatusInternalServerError)
->>>>>>> 8382d0f4
 		return
 	}
 	// set ns for using in metrics
@@ -411,32 +345,20 @@
 	var exceptionList *[]aadpodid.AzurePodIdentityException
 	exceptionList, err = s.KubeClient.ListPodIdentityExceptions(podns)
 	if err != nil {
-<<<<<<< HEAD
-		klog.Errorf("getting list of azurepodidentityexceptions in %s namespace failed with error: %+v", podns, err)
+		klog.Errorf("getting list of azurepodidentityexception in %s namespace failed with error: %+v", podns, err)
 		stausCode = http.StatusInternalServerError
 		http.Error(w, err.Error(), stausCode)
-=======
-		klog.Errorf("getting list of AzurePodIdentityException in %s namespace failed with error: %+v", podns, err)
-		http.Error(w, err.Error(), http.StatusInternalServerError)
->>>>>>> 8382d0f4
 		return
 	}
 
 	// If its mic, then just directly get the token and pass back.
 	if pod.IsPodExcepted(selectors.MatchLabels, *exceptionList) || s.isMIC(podns, rsName) {
-<<<<<<< HEAD
-		klog.Infof("Exception pod %s/%s token handling", podns, podname)
+		klog.Infof("exception pod %s/%s token handling", podns, podname)
 		operationType = metrics.HostTokenOperationType
-		response, errorCode, err := s.getTokenForExceptedPod(rqClientID, rqResource)
-		if err != nil {
-			klog.Errorf("failed to get service principal token for pod:%s/%s.  Error code: %d. Error: %+v", podns, podname, errorCode, err)
-			stausCode = errorCode
-=======
-		klog.Infof("exception pod %s/%s token handling", podns, podname)
 		response, errorCode, err := s.getTokenForExceptedPod(tokenRequest.ClientID, tokenRequest.Resource)
 		if err != nil {
 			klog.Errorf("failed to get service principal token for pod:%s/%s with error code %d, error: %+v", podns, podname, errorCode, err)
->>>>>>> 8382d0f4
+			stausCode = errorCode
 			http.Error(w, err.Error(), errorCode)
 			return
 		}
@@ -444,28 +366,15 @@
 		return
 	}
 
-<<<<<<< HEAD
-	var podID *aadpodid.AzureIdentity
-	podID, err = s.TokenClient.GetIdentities(r.Context(), podns, podname, rqClientID)
+	podID, err := s.TokenClient.GetIdentities(r.Context(), podns, podname, tokenRequest.ClientID, tokenRequest.ResourceID)
 	if err != nil {
 		klog.Errorf("failed to get matching identities for pod: %s/%s, error: %+v", podns, podname, err)
-		stausCode = getErrorResponseStatusCode(podID != nil)
+		stausCode = http.StatusNotFound
 		http.Error(w, err.Error(), stausCode)
 		return
 	}
 
-	var token *adal.Token
-	token, err = s.TokenClient.GetToken(r.Context(), rqClientID, rqResource, *podID)
-=======
-	podID, err := s.TokenClient.GetIdentities(r.Context(), podns, podname, tokenRequest.ClientID, tokenRequest.ResourceID)
-	if err != nil {
-		klog.Errorf("failed to get matching identities for pod: %s/%s, error: %+v", podns, podname, err)
-		http.Error(w, err.Error(), http.StatusNotFound)
-		return
-	}
-
 	tokens, err := s.TokenClient.GetTokens(r.Context(), tokenRequest.ClientID, tokenRequest.Resource, *podID)
->>>>>>> 8382d0f4
 	if err != nil {
 		klog.Errorf("failed to get service principal token for pod: %s/%s, error: %+v", podns, podname, err)
 		// Mark stausCode as StatusInternalServerError since we would like to consider this as nmi itself issue for alerting purpose
@@ -474,10 +383,6 @@
 		return
 	}
 
-<<<<<<< HEAD
-	var response []byte
-	response, err = json.Marshal(newMSIResponse(*token))
-=======
 	var v interface{}
 	if len(tokens) == 1 {
 		v = newMSIResponse(*tokens[0])
@@ -490,7 +395,6 @@
 	}
 
 	response, err := json.Marshal(v)
->>>>>>> 8382d0f4
 	if err != nil {
 		klog.Errorf("failed to marshal service principal token for pod: %s/%s, error: %+v", podns, podname, err)
 		stausCode = http.StatusInternalServerError
@@ -636,20 +540,6 @@
 	}
 }
 
-<<<<<<< HEAD
-func getErrorResponseStatusCode(identityFound bool) int {
-	// if at least an identity was found in created state then we return 404 which is a retriable error code
-	// in the go-autorest library. If the identity is in CREATED state then the identity is being processed in
-	// this sync cycle and should move to ASSIGNED state soon.
-	if identityFound {
-		return http.StatusNotFound
-	}
-	// if no identity in at least CREATED state was found, then it means the identity creation is not part of the
-	// current ongoing sync cycle. So we return 403 which a non-retriable error code so we give mic enough time to
-	// finish current sync cycle and process identity in the next sync cycle.
-	return http.StatusForbidden
-}
-
 func validateResourceParamExists(resource string) bool {
 	// check if resource exists in the request
 	// if resource doesn't exist in the request, then adal libraries will return the same error
@@ -659,22 +549,4 @@
 		return false
 	}
 	return true
-=======
-func handleTermination() {
-	klog.Info("received SIGTERM, shutting down")
-
-	exitCode := 0
-	// clean up iptables
-	if err := iptables.DeleteCustomChain(); err != nil {
-		klog.Errorf("failed to clean up during shutdown, error: %+v", err)
-		exitCode = 1
-	}
-
-	// wait for pod to delete
-	klog.Info("handled termination, awaiting pod deletion")
-	time.Sleep(10 * time.Second)
-
-	klog.Infof("exiting with %v", exitCode)
-	os.Exit(exitCode)
->>>>>>> 8382d0f4
 }