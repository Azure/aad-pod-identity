--- conflicted
+++ resolved
@@ -17,15 +17,11 @@
 
 	"time"
 
+	aadpodid "github.com/Azure/aad-pod-identity/pkg/apis/aadpodidentity"
 	auth "github.com/Azure/aad-pod-identity/pkg/auth"
 	k8s "github.com/Azure/aad-pod-identity/pkg/k8s"
 	"github.com/Azure/aad-pod-identity/pkg/metrics"
-<<<<<<< HEAD
-
-=======
 	"github.com/Azure/aad-pod-identity/pkg/nmi"
-	"github.com/Azure/aad-pod-identity/pkg/nmi/iptables"
->>>>>>> ce74eb6d
 	"github.com/Azure/aad-pod-identity/pkg/pod"
 	"github.com/Azure/go-autorest/autorest/adal"
 	v1 "k8s.io/api/core/v1"
@@ -68,8 +64,7 @@
 }
 
 // NewServer will create a new Server with default values.
-<<<<<<< HEAD
-func NewServer(isNamespaced bool, micNamespace string, blockInstanceMetadata bool) *Server {
+func NewServer(micNamespace string, blockInstanceMetadata bool) *Server {
 	config, err := buildConfig()
 	if err != nil {
 		return nil
@@ -81,9 +76,6 @@
 	podObjCh := make(chan *v1.Pod, 100)
 	podClient := pod.NewPodClient(informer, eventCh, podObjCh)
 
-=======
-func NewServer(micNamespace string, blockInstanceMetadata bool) *Server {
->>>>>>> ce74eb6d
 	reporter, err := metrics.NewReporter()
 	if err != nil {
 		klog.Errorf("Error creating new reporter to emit metrics: %v", err)
@@ -435,94 +427,6 @@
 	}
 }
 
-<<<<<<< HEAD
-// listPodIDsWithRetry returns a list of matched identities in Assigned state, boolean indicating if at least an identity was found in Created state and error if any
-func (s *Server) listPodIDsWithRetry(ctx context.Context, kubeClient k8s.Client, podns, podname, rqClientID string) ([]aadpodid.AzureIdentity, bool, error) {
-	attempt := 0
-	var err error
-	var idStateMap map[string][]aadpodid.AzureIdentity
-
-	// this loop will run to ensure we have assigned identities before we return. If there are no assigned identities in created state within 80s (16 retries * 5s wait) then we return an error.
-	// If we get an assigned identity in created state within 80s, then loop will continue until 100s to find assigned identity in assigned state.
-	// Retry interval for CREATED state is set to 80s because avg time for identity to be assigned to the node is 35-37s.
-	for attempt < s.ListPodIDsRetryAttemptsForCreated+s.ListPodIDsRetryAttemptsForAssigned {
-		idStateMap, err = kubeClient.ListPodIds(podns, podname)
-		if err == nil {
-			if len(rqClientID) == 0 {
-				// check to ensure backward compatability with assignedIDs that have no state
-				// assigned identites created with old version of mic will not contain a state. So first we check to see if an assigned identity with
-				// no state exists that matches req client id.
-				if len(idStateMap[""]) != 0 {
-					klog.Warningf("found assignedIDs with no state for pod:%s/%s. AssignedIDs created with old version of mic.", podns, podname)
-					return idStateMap[""], true, nil
-				}
-				if len(idStateMap[aadpodid.AssignedIDAssigned]) != 0 {
-					return idStateMap[aadpodid.AssignedIDAssigned], true, nil
-				}
-				if len(idStateMap[aadpodid.AssignedIDCreated]) == 0 && attempt >= s.ListPodIDsRetryAttemptsForCreated {
-					return nil, false, fmt.Errorf("getting assigned identities for pod %s/%s in CREATED state failed after %d attempts, retry duration [%d]s. Error: %v",
-						podns, podname, s.ListPodIDsRetryAttemptsForCreated, s.ListPodIDsRetryIntervalInSeconds, err)
-				}
-			} else {
-				// if client id exists in request, we need to ensure the identity with this client
-				// exists and is in Assigned state
-				// check to ensure backward compatability with assignedIDs that have no state
-				for _, podID := range idStateMap[""] {
-					if strings.EqualFold(rqClientID, podID.Spec.ClientID) {
-						klog.Warningf("found assignedIDs with no state for pod:%s/%s. AssignedIDs created with old version of mic.", podns, podname)
-						return idStateMap[""], true, nil
-					}
-				}
-				for _, podID := range idStateMap[aadpodid.AssignedIDAssigned] {
-					if strings.EqualFold(rqClientID, podID.Spec.ClientID) {
-						return idStateMap[aadpodid.AssignedIDAssigned], true, nil
-					}
-				}
-				var foundMatch bool
-				for _, podID := range idStateMap[aadpodid.AssignedIDCreated] {
-					if strings.EqualFold(rqClientID, podID.Spec.ClientID) {
-						foundMatch = true
-						break
-					}
-				}
-				if !foundMatch && attempt >= s.ListPodIDsRetryAttemptsForCreated {
-					return nil, false, fmt.Errorf("getting assigned identities for pod %s/%s in CREATED state failed after %d attempts, retry duration [%d]s. Error: %v",
-						podns, podname, s.ListPodIDsRetryAttemptsForCreated, s.ListPodIDsRetryIntervalInSeconds, err)
-				}
-			}
-		}
-		attempt++
-
-		select {
-		case <-time.After(time.Duration(s.ListPodIDsRetryIntervalInSeconds) * time.Second):
-		case <-ctx.Done():
-			err = ctx.Err()
-			return nil, true, err
-		}
-		klog.V(4).Infof("failed to get assigned ids for pod:%s/%s in ASSIGNED state, retrying attempt: %d", podns, podname, attempt)
-	}
-	return nil, true, fmt.Errorf("getting assigned identities for pod %s/%s in ASSIGNED state failed after %d attempts, retry duration [%d]s. Error: %v",
-		podns, podname, s.ListPodIDsRetryAttemptsForCreated+s.ListPodIDsRetryAttemptsForAssigned, s.ListPodIDsRetryIntervalInSeconds, err)
-=======
-func handleTermination() {
-	klog.Info("Received SIGTERM, shutting down")
-
-	exitCode := 0
-	// clean up iptables
-	if err := iptables.DeleteCustomChain(); err != nil {
-		klog.Errorf("Error cleaning up during shutdown: %v", err)
-		exitCode = 1
-	}
-
-	// wait for pod to delete
-	klog.Info("Handled termination, awaiting pod deletion")
-	time.Sleep(10 * time.Second)
-
-	klog.Infof("Exiting with %v", exitCode)
-	os.Exit(exitCode)
->>>>>>> ce74eb6d
-}
-
 func getErrorResponseStatusCode(identityFound bool) int {
 	// if at least an identity was found in created state then we return 404 which is a retriable error code
 	// in the go-autorest library. If the identity is in CREATED state then the identity is being processed in
