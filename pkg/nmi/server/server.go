package server

import (
	"encoding/json"
	"errors"
	"fmt"
<<<<<<< HEAD
=======
	"io"
>>>>>>> 2c5bda30
	"net"
	"net/http"
	"net/http/httputil"
	"net/url"
	"strings"
	"time"

	aadpodidentity "github.com/Azure/aad-pod-identity/pkg/apis/aadpodidentity/v1"
	auth "github.com/Azure/aad-pod-identity/pkg/auth"
	k8s "github.com/Azure/aad-pod-identity/pkg/k8s"
	log "github.com/sirupsen/logrus"
)

const (
	defaultMetadataIP   = "169.254.169.254"
	defaultMetadataPort = "80"
	defaultNmiPort      = "2579"
)

// Server encapsulates all of the parameters necessary for starting up
// the server. These can either be set via command line or directly.
type Server struct {
	KubeClient   k8s.Client
	NMIPort      string
	MetadataIP   string
	MetadataPort string
	Host         string
<<<<<<< HEAD
}

// NewServer will create a new Server with default values.
func NewServer() *Server {
	return &Server{
		MetadataIP:   defaultMetadataIP,
		MetadataPort: defaultMetadataPort,
		NMIPort:      defaultNmiPort,
	}
}

// Run runs the specified Server.
func (s *Server) Run() error {
	mux := http.NewServeMux()
	mux.Handle("/metadata/identity/oauth2/token", appHandler(s.roleHandler))
	mux.Handle("/{path:.*}", appHandler(s.reverseProxyHandler))

	log.Infof("Listening on port %s", s.NMIPort)
	if err := http.ListenAndServe(":"+s.NMIPort, mux); err != nil {
		log.Fatalf("Error creating http server: %+v", err)
	}
	return nil
=======
>>>>>>> 2c5bda30
}

type appHandler func(*log.Entry, http.ResponseWriter, *http.Request)

type responseWriter struct {
	http.ResponseWriter
	statusCode int
}

func (rw *responseWriter) WriteHeader(code int) {
	rw.statusCode = code
	rw.ResponseWriter.WriteHeader(code)
}

func newResponseWriter(w http.ResponseWriter) *responseWriter {
	return &responseWriter{w, http.StatusOK}
}

// ServeHTTP implements the net/http server Handler interface
// and recovers from panics.
func (fn appHandler) ServeHTTP(w http.ResponseWriter, r *http.Request) {
	logger := log.WithFields(log.Fields{
		"req.method": r.Method,
		"req.path":   r.URL.Path,
		"req.remote": parseRemoteAddr(r.RemoteAddr),
	})
	start := time.Now()
	defer func() {
		var err error
		if rec := recover(); rec != nil {
			switch t := rec.(type) {
			case string:
				err = errors.New(t)
			case error:
				err = t
			default:
				err = errors.New("Unknown error")
			}
			logger.WithField("res.status", http.StatusInternalServerError).
				Errorf("PANIC error processing request: %+v", err)
			http.Error(w, err.Error(), http.StatusInternalServerError)
		}
	}()
	rw := newResponseWriter(w)
	fn(logger, rw, r)
	if r.URL.Path != "/healthz" {
		latency := time.Since(start)
		logger.WithFields(log.Fields{"res.duration": latency.Nanoseconds(), "res.status": rw.statusCode}).
			Infof("%s %s (%d) took %d ns", r.Method, r.URL.Path, rw.statusCode, latency.Nanoseconds())
	}
}

func (s *Server) roleHandler(logger *log.Entry, w http.ResponseWriter, r *http.Request) {
	podIP := parseRemoteAddr(r.RemoteAddr)
	log.Infof("received request %s", podIP)

	podns, podname, err := s.KubeClient.GetPodName(podIP)
	if err != nil {
<<<<<<< HEAD
		logger.Errorf("Error getting podname for podip:%s, %+v", podIP, err)
=======
		log.Errorf("Error getting podname for podip:%s, %+v", podIP, err)
>>>>>>> 2c5bda30
		http.Error(w, err.Error(), http.StatusInternalServerError)
		return
	}
	azID, err := s.KubeClient.GetAzureAssignedIdentity(podns, podname)
	if err != nil {
<<<<<<< HEAD
		logger.Errorf("No AzureAssignedIdentity found for pod:%s/%s, %+v", podns, podname, err)
		msg := fmt.Sprintf("No AzureAssignedIdentity found for pod:%s/%s", podns, podname)
		http.Error(w, msg, http.StatusForbidden)
		return
=======
		log.Errorf("No AzureAssignedIdentity found for pod:%s/%s, %+v", podns, podname, err)
		msg := fmt.Sprintf("No AzureAssignedIdentity found for pod:%s/%s", podns, podname)
		http.Error(w, msg, http.StatusForbidden)
		return
	}

	log.Infof("found matching azID %s", azID.Name)
	validateRequestClientID := false
	rqClientID, err := parseRequestClientID(r.Body)
	if err != nil {
		validateRequestClientID = true
	}
	if validateRequestClientID {
		log.Infof("request clientid validation %s %v", rqClientID, validateRequestClientID)
>>>>>>> 2c5bda30
	}
	logger.Infof("found matching azID %s", azID.Name)
	rqClientID := parseRequestClientID(r)
	logger.Infof("request clientid %s", rqClientID)

	switch azID.Spec.Type {
	case aadpodidentity.UserAssignedMSI:
		token, err := auth.GetServicePrincipalToken(rqClientID, "")
		if err != nil {
			logger.Errorf("failed to get service pricipal token, %+v", err)
			http.Error(w, err.Error(), http.StatusFailedDependency)
			return
		}
		response, err := json.Marshal(*token)
		if err != nil {
			logger.Errorf("failed to Marshal service pricipal token, %+v", err)
			http.Error(w, err.Error(), http.StatusInternalServerError)
			return
		}
		w.Write(response)
		break
	default:
		break
	}
}

func parseRemoteAddr(addr string) string {
	n := strings.IndexByte(addr, ':')
	if n <= 1 {
		return ""
	}
<<<<<<< HEAD
	hostname := addr[0:n]
	if net.ParseIP(hostname) == nil {
		return ""
	}
	return hostname
}

func parseRequestClientID(r *http.Request) (clientID string) {
	vals := r.URL.Query()
	if vals != nil {
		clientID = vals.Get("client_id")
=======

	return clientID, err
}

func (s *Server) reverseProxyHandler(logger *log.Entry, w http.ResponseWriter, r *http.Request) {
	proxy := httputil.NewSingleHostReverseProxy(&url.URL{Scheme: "http", Host: s.MetadataIP})
	proxy.ServeHTTP(w, r)
	logger.WithField("metadata.url", s.MetadataIP).Debug("proxy metadata request")
}

// Run runs the specified Server.
func (s *Server) Run() error {
	mux := http.NewServeMux()
	mux.Handle("/oauth2/token", appHandler(s.roleHandler))
	mux.Handle("/{path:.*}", appHandler(s.reverseProxyHandler))

	log.Infof("Listening on port %s", s.NMIPort)
	if err := http.ListenAndServe(":"+s.NMIPort, mux); err != nil {
		log.Fatalf("Error creating http server: %+v", err)
>>>>>>> 2c5bda30
	}
	return clientID
}

<<<<<<< HEAD
func (s *Server) reverseProxyHandler(logger *log.Entry, w http.ResponseWriter, r *http.Request) {
	proxy := httputil.NewSingleHostReverseProxy(&url.URL{Scheme: "http", Host: s.MetadataIP})
	proxy.ServeHTTP(w, r)
	logger.WithField("metadata.url", s.MetadataIP).Debug("proxy metadata request")
=======
// NewServer will create a new Server with default values.
func NewServer() *Server {
	return &Server{
		MetadataIP:   defaultMetadataIP,
		MetadataPort: defaultMetadataPort,
		NMIPort:      defaultNmiPort,
	}
>>>>>>> 2c5bda30
}<|MERGE_RESOLUTION|>--- conflicted
+++ resolved
@@ -4,10 +4,6 @@
 	"encoding/json"
 	"errors"
 	"fmt"
-<<<<<<< HEAD
-=======
-	"io"
->>>>>>> 2c5bda30
 	"net"
 	"net/http"
 	"net/http/httputil"
@@ -35,7 +31,6 @@
 	MetadataIP   string
 	MetadataPort string
 	Host         string
-<<<<<<< HEAD
 }
 
 // NewServer will create a new Server with default values.
@@ -58,8 +53,6 @@
 		log.Fatalf("Error creating http server: %+v", err)
 	}
 	return nil
-=======
->>>>>>> 2c5bda30
 }
 
 type appHandler func(*log.Entry, http.ResponseWriter, *http.Request)
@@ -118,37 +111,16 @@
 
 	podns, podname, err := s.KubeClient.GetPodName(podIP)
 	if err != nil {
-<<<<<<< HEAD
 		logger.Errorf("Error getting podname for podip:%s, %+v", podIP, err)
-=======
-		log.Errorf("Error getting podname for podip:%s, %+v", podIP, err)
->>>>>>> 2c5bda30
 		http.Error(w, err.Error(), http.StatusInternalServerError)
 		return
 	}
 	azID, err := s.KubeClient.GetAzureAssignedIdentity(podns, podname)
 	if err != nil {
-<<<<<<< HEAD
 		logger.Errorf("No AzureAssignedIdentity found for pod:%s/%s, %+v", podns, podname, err)
 		msg := fmt.Sprintf("No AzureAssignedIdentity found for pod:%s/%s", podns, podname)
 		http.Error(w, msg, http.StatusForbidden)
 		return
-=======
-		log.Errorf("No AzureAssignedIdentity found for pod:%s/%s, %+v", podns, podname, err)
-		msg := fmt.Sprintf("No AzureAssignedIdentity found for pod:%s/%s", podns, podname)
-		http.Error(w, msg, http.StatusForbidden)
-		return
-	}
-
-	log.Infof("found matching azID %s", azID.Name)
-	validateRequestClientID := false
-	rqClientID, err := parseRequestClientID(r.Body)
-	if err != nil {
-		validateRequestClientID = true
-	}
-	if validateRequestClientID {
-		log.Infof("request clientid validation %s %v", rqClientID, validateRequestClientID)
->>>>>>> 2c5bda30
 	}
 	logger.Infof("found matching azID %s", azID.Name)
 	rqClientID := parseRequestClientID(r)
@@ -180,7 +152,6 @@
 	if n <= 1 {
 		return ""
 	}
-<<<<<<< HEAD
 	hostname := addr[0:n]
 	if net.ParseIP(hostname) == nil {
 		return ""
@@ -192,43 +163,12 @@
 	vals := r.URL.Query()
 	if vals != nil {
 		clientID = vals.Get("client_id")
-=======
-
-	return clientID, err
+	}
+	return clientID
 }
 
 func (s *Server) reverseProxyHandler(logger *log.Entry, w http.ResponseWriter, r *http.Request) {
 	proxy := httputil.NewSingleHostReverseProxy(&url.URL{Scheme: "http", Host: s.MetadataIP})
 	proxy.ServeHTTP(w, r)
 	logger.WithField("metadata.url", s.MetadataIP).Debug("proxy metadata request")
-}
-
-// Run runs the specified Server.
-func (s *Server) Run() error {
-	mux := http.NewServeMux()
-	mux.Handle("/oauth2/token", appHandler(s.roleHandler))
-	mux.Handle("/{path:.*}", appHandler(s.reverseProxyHandler))
-
-	log.Infof("Listening on port %s", s.NMIPort)
-	if err := http.ListenAndServe(":"+s.NMIPort, mux); err != nil {
-		log.Fatalf("Error creating http server: %+v", err)
->>>>>>> 2c5bda30
-	}
-	return clientID
-}
-
-<<<<<<< HEAD
-func (s *Server) reverseProxyHandler(logger *log.Entry, w http.ResponseWriter, r *http.Request) {
-	proxy := httputil.NewSingleHostReverseProxy(&url.URL{Scheme: "http", Host: s.MetadataIP})
-	proxy.ServeHTTP(w, r)
-	logger.WithField("metadata.url", s.MetadataIP).Debug("proxy metadata request")
-=======
-// NewServer will create a new Server with default values.
-func NewServer() *Server {
-	return &Server{
-		MetadataIP:   defaultMetadataIP,
-		MetadataPort: defaultMetadataPort,
-		NMIPort:      defaultNmiPort,
-	}
->>>>>>> 2c5bda30
 }