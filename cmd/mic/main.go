--- conflicted
+++ resolved
@@ -29,11 +29,8 @@
 	enableScaleFeatures bool
 	createDeleteBatch   int64
 	clientQPS           float64
-<<<<<<< HEAD
 	prometheusPort      string
-=======
 	immutableUserMSIs   string
->>>>>>> 668af169
 )
 
 func main() {
