<<<<<<< HEAD
# Project Stats: Alpha

----

Applications running on the POD on Azure Container Service (AKS/ACS Engine) require access to identities in Azure Active Directory (AAD)to access resources that use an identity provider. AAD provides a construct called a Service Principal that allows applications to assume identities with limited permissions, and Managed Service Identity (MSI) - automatically generated and rotated credentials that easily retrieved by an application at run-time to authenticate as a service principal. 
An cluster admin configures the Azure Identity Binding to the Pod. Without any change of auth code the application running on the pod works on the cluster.

----

## Design

The detailed design of the project can be found in the following docs:

- [Concept](https://github.com/Azure/aad-pod-identity/blob/master/docs/design/concept.md)
- [Block Diagram](https://github.com/Azure/aad-pod-identity/blob/master/docs/design/concept.png)

# Managed Identity Controller (MIC)

This controller watches for pod changes through the api server and caches pod to admin configured azure identity map.

# Node Managed Identity (NMI)

The authorization request of fetching Service Principal Token from MSI endpoint is sent to a standard Instance Metadata endpoint which is redirected to the NMI pod by adding ruled to redirect POD CIDR traffic with metadata endpoint IP on port 80 to be sent to the NMI endpoint. The NMI server identifies the pod based on the remote address of the request and then queries the k8s (through MIC) for a matching azure identity. It then make a adal request to get the token for the client id and returns as a reponse to the request. If the request had client id as part of the query it validates it againsts the admin configured client id.

# Demo Pod 

## Pod fetching Service Principal Token from MSI endpoint 

```
spt, err := adal.NewServicePrincipalTokenFromMSI(msiEndpoint, resource)
```

## Pod using identity to Azure Resource Manager (ARM) operation by doing seamless authorization 

```
import "github.com/Azure/go-autorest/autorest/azure/auth"

authorizer, err := auth.NewAuthorizerFromEnvironment()
if err != nil {
	logger.Errorf("failed NewAuthorizerFromEnvironment  %+v", authorizer)
	return
}
vmClient := compute.NewVirtualMachinesClient(subscriptionID)
vmClient.Authorizer = authorizer
vmlist, err := vmClient.List(context.Background(), resourceGroup)
```

## Deploy Specs

### Requirement 
A running k8s cluster on Azure using AKS or ACS Engine 

### Deploy the azure-aad-identity infra 

```
kubectl create -f deploy/mic/deployment.yaml
kubectl create -f deploy/nmi/deployment.yaml
kubectl create -f deploy/demo/deployment.yaml
```

### Configure Identity Binding 

#### Install MIC Custom Resource Definition (CRD) for Azure Identity 

```
kubectl create -f crd/azureAssignedIdentityCrd.yaml
kubectl create -f crd/azureIdentityBindingCrd.yaml
kubectl create -f crd/azureIdentityCrd.yaml
```

#### Create User Azure Identity 

Get the client id and resource id for the identity 
```
az identity create -g <resourcegroup> -n <idname>
```

#### Install User Azure Identity on k8s cluster 

Edit and save this as aadpodidentity.yaml
```
apiVersion: "aadpodidentity.k8s.io/v1"
kind: AzureIdentity
metadata:
 name: <any-idname>
spec:
 type: 1
 ResourceID: /subscriptions/<subid>/resourcegroups/<resourcegroup>/providers/Microsoft.ManagedIdentity/userAssignedIdentities/<idname>
 ClientID: <clientid>
```

```
kubectl create -f aadpodidentity.yaml
```

#### Install Pod to Identity Binding on k8s cluster

Edit and save this as aadpodidentitybinding.yaml
```
apiVersion: "aadpodidentity.k8s.io/v1"
kind: AzureIdentityBinding
metadata:
 name: demo1-azure-identity-binding
spec:
 AzureIdentityRef: <idname>
 MatchName: <demmopodname>
``` 

```
kubectl create -f aadpodidentitybinding.yaml
```
=======
Applications running on the POD on Azure Container Service (AKS/ACS Engine) require access to identities in Azure Active Directory (AAD) to access resources that use an identity provider. AAD provides a construct called a Service Principal that allows applications to assume identities with limited permissions, and Managed Service Identity (MSI) - automatically generated and rotated credentials that easily retrieved by an application at run-time to authenticate as a service principal. 
>>>>>>> fc76df00

An cluster admin configures the Azure Identity Binding to the Pod. Without any change of auth code the application running on the pod works on the cluster.

# Node Managed Identity (NMI)
The authorization request of fetching Service Principal Token from MSI endpoint is sent to a standard Instance Metadata endpoint which is redirected to the NMI pod by adding ruled to redirect POD CIDR traffic with metadata endpoint IP on port 80 to be sent to the NMI endpoint. 

The NMI server identifies the pod based on the remote address of the request and then queries the k8s (through MIC) for a matching azure identity. It then make a adal request to get the token for the client id and returns as a reponse to the request. If the request had client id as part of the query it validates it againsts the admin configured client id.

# Managed Identity Controller (MIC)
TBD

# Demo Pod 

## Pod fetching Service Principal Token from MSI endpoint 
```
spt, err := adal.NewServicePrincipalTokenFromMSI(msiEndpoint, resource)
```

## Pod using identity to Azure Resource Manager (ARM) operation by doing seamless authorization 
```
import "github.com/Azure/go-autorest/autorest/azure/auth"

authorizer, err := auth.NewAuthorizerFromEnvironment()
if err != nil {
	logger.Errorf("failed NewAuthorizerFromEnvironment  %+v", authorizer)
	return
}
vmClient := compute.NewVirtualMachinesClient(subscriptionID)
vmClient.Authorizer = authorizer
vmlist, err := vmClient.List(context.Background(), resourceGroup)
```

## Deploy Specs

### Requirement 
A running k8s cluster on Azure using AKS or ACS Engine 

### Deploy the azure-aad-identity infra 
```
kubectl create -f deploy/mic/deployment.yaml
kubectl create -f deploy/nmi/deployment.yaml
kubectl create -f deploy/demo/deployment.yaml
```
### Configure Identity Binding 
TBD

# Demo
## Requirement 
A running k8s cluster on Azure using AKS or ACS Engine 

## Scenario 
### Pod fetching Service Principal Token from MSI endpoint 
```
spt, err := adal.NewServicePrincipalTokenFromMSI(msiEndpoint, resource)
```

### Pod using identity to Azure Resource Manager (ARM) operation by doing seamless authorization 
```
import "github.com/Azure/go-autorest/autorest/azure/auth"

authorizer, err := auth.NewAuthorizerFromEnvironment()
if err != nil {
	logger.Errorf("failed NewAuthorizerFromEnvironment  %+v", authorizer)
	return
}
vmClient := compute.NewVirtualMachinesClient(subscriptionID)
vmClient.Authorizer = authorizer
vmlist, err := vmClient.List(context.Background(), resourceGroup)
```

## Deploy Specs
```
kubectl create -f deploy/mic/deployment.yaml
kubectl create -f deploy/nmi/deployment.yaml
kubectl create -f deploy/demo/deployment.yaml
```
# Contributing

This project welcomes contributions and suggestions.  Most contributions require you to agree to a
Contributor License Agreement (CLA) declaring that you have the right to, and actually do, grant us
the rights to use your contribution. For details, visit https://cla.microsoft.com.

When you submit a pull request, a CLA-bot will automatically determine whether you need to provide
a CLA and decorate the PR appropriately (e.g., label, comment). Simply follow the instructions
provided by the bot. You will only need to do this once across all repos using our CLA.

This project has adopted the [Microsoft Open Source Code of Conduct](https://opensource.microsoft.com/codeofconduct/).
For more information see the [Code of Conduct FAQ](https://opensource.microsoft.com/codeofconduct/faq/) or
contact [opencode@microsoft.com](mailto:opencode@microsoft.com) with any additional questions or comments.<|MERGE_RESOLUTION|>--- conflicted
+++ resolved
@@ -1,5 +1,4 @@
-<<<<<<< HEAD
-# Project Stats: Alpha
+# Project Status: Alpha
 
 ----
 
@@ -110,85 +109,7 @@
 ```
 kubectl create -f aadpodidentitybinding.yaml
 ```
-=======
-Applications running on the POD on Azure Container Service (AKS/ACS Engine) require access to identities in Azure Active Directory (AAD) to access resources that use an identity provider. AAD provides a construct called a Service Principal that allows applications to assume identities with limited permissions, and Managed Service Identity (MSI) - automatically generated and rotated credentials that easily retrieved by an application at run-time to authenticate as a service principal. 
->>>>>>> fc76df00
 
-An cluster admin configures the Azure Identity Binding to the Pod. Without any change of auth code the application running on the pod works on the cluster.
-
-# Node Managed Identity (NMI)
-The authorization request of fetching Service Principal Token from MSI endpoint is sent to a standard Instance Metadata endpoint which is redirected to the NMI pod by adding ruled to redirect POD CIDR traffic with metadata endpoint IP on port 80 to be sent to the NMI endpoint. 
-
-The NMI server identifies the pod based on the remote address of the request and then queries the k8s (through MIC) for a matching azure identity. It then make a adal request to get the token for the client id and returns as a reponse to the request. If the request had client id as part of the query it validates it againsts the admin configured client id.
-
-# Managed Identity Controller (MIC)
-TBD
-
-# Demo Pod 
-
-## Pod fetching Service Principal Token from MSI endpoint 
-```
-spt, err := adal.NewServicePrincipalTokenFromMSI(msiEndpoint, resource)
-```
-
-## Pod using identity to Azure Resource Manager (ARM) operation by doing seamless authorization 
-```
-import "github.com/Azure/go-autorest/autorest/azure/auth"
-
-authorizer, err := auth.NewAuthorizerFromEnvironment()
-if err != nil {
-	logger.Errorf("failed NewAuthorizerFromEnvironment  %+v", authorizer)
-	return
-}
-vmClient := compute.NewVirtualMachinesClient(subscriptionID)
-vmClient.Authorizer = authorizer
-vmlist, err := vmClient.List(context.Background(), resourceGroup)
-```
-
-## Deploy Specs
-
-### Requirement 
-A running k8s cluster on Azure using AKS or ACS Engine 
-
-### Deploy the azure-aad-identity infra 
-```
-kubectl create -f deploy/mic/deployment.yaml
-kubectl create -f deploy/nmi/deployment.yaml
-kubectl create -f deploy/demo/deployment.yaml
-```
-### Configure Identity Binding 
-TBD
-
-# Demo
-## Requirement 
-A running k8s cluster on Azure using AKS or ACS Engine 
-
-## Scenario 
-### Pod fetching Service Principal Token from MSI endpoint 
-```
-spt, err := adal.NewServicePrincipalTokenFromMSI(msiEndpoint, resource)
-```
-
-### Pod using identity to Azure Resource Manager (ARM) operation by doing seamless authorization 
-```
-import "github.com/Azure/go-autorest/autorest/azure/auth"
-
-authorizer, err := auth.NewAuthorizerFromEnvironment()
-if err != nil {
-	logger.Errorf("failed NewAuthorizerFromEnvironment  %+v", authorizer)
-	return
-}
-vmClient := compute.NewVirtualMachinesClient(subscriptionID)
-vmClient.Authorizer = authorizer
-vmlist, err := vmClient.List(context.Background(), resourceGroup)
-```
-
-## Deploy Specs
-```
-kubectl create -f deploy/mic/deployment.yaml
-kubectl create -f deploy/nmi/deployment.yaml
-kubectl create -f deploy/demo/deployment.yaml
-```
 # Contributing
 
 This project welcomes contributions and suggestions.  Most contributions require you to agree to a
