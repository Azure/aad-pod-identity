--- conflicted
+++ resolved
@@ -1,8 +1,4 @@
-<<<<<<< HEAD
-# Project Stats: Alpha
-=======
 # Project Status: Alpha
->>>>>>> 1900643d
 
 ----
 
