--- conflicted
+++ resolved
@@ -22,31 +22,8 @@
 Aad-pod-identity has a new flag clientQps which can be used to control the total number of client operations performed per second
 to the API server by MIC.
 
-<<<<<<< HEAD
 ## ImmutableUserMSIs flag
 > Available from 1.5.4 release
 
 Aad-pod-identity has a new flag immutableUserMSIs which can be used to prevent deletetion of spcecified identitites from VM/VMSS.
-The list is comma separated.
-=======
-## Block Instance Metadata flag
-
-The Azure Metadata API includes endpoints under `/instance/metadata` which
-provide information about the virtual machine. You can see examples of this
-endpoint in [the Azure documentation](https://docs.microsoft.com/en-us/azure/virtual-machines/linux/instance-metadata-service#retrieving-all-metadata-for-an-instance).
-
-Some of the information returned by this endpoint may be considered sensitive
-or secret. The response includes information on the operating system and image,
-tags, resource IDs, network, and VM custom data.
-
-This information is legitimately useful for many use cases, but also presents a
-risk. If an attacker can exploit a vulnerability that allows them to read from
-this endpoint, they may be able to access sensitive information even if the
-vulnerable Pod does not use Managed Identity.
-
-The `blockInstanceMetadata` flag for NMI will intercept any  requests to this
-endpoint from Pods which are not using host networking and return an HTTP 403
-Forbidden response. This flag is disabled by default to maximize compatibility.
-Users are encouraged to determine if this option is relevant and beneficial for
-their use cases.
->>>>>>> c94b2300
+The list is comma separated.