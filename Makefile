GO111MODULE ?= on
export GO111MODULE

ORG_PATH=github.com/Azure
PROJECT_NAME := aad-pod-identity
REPO_PATH="$(ORG_PATH)/$(PROJECT_NAME)"
NMI_BINARY_NAME := nmi
MIC_BINARY_NAME := mic
DEMO_BINARY_NAME := demo

DEFAULT_VERSION := 0.0.0-dev
IDENTITY_VALIDATOR_BINARY_NAME := identityvalidator
<<<<<<< HEAD
NMI_VERSION ?= $(DEFAULT_VERSION)
MIC_VERSION ?= $(DEFAULT_VERSION)
DEMO_VERSION ?= $(DEFAULT_VERSION)
IDENTITY_VALIDATOR_VERSION ?= $(DEFAULT_VERSION)
=======
NMI_VERSION=1.3
MIC_VERSION=1.2
DEMO_VERSION=1.2
IDENTITY_VALIDATOR_VERSION=1.1
>>>>>>> 538aa5e1

VERSION_VAR := $(REPO_PATH)/version.Version
GIT_VAR := $(REPO_PATH)/version.GitCommit
BUILD_DATE_VAR := $(REPO_PATH)/version.BuildDate
BUILD_DATE := $$(date +%Y-%m-%d-%H:%M)
GIT_HASH := $$(git rev-parse --short HEAD)

ifeq ($(OS),Windows_NT)
	GO_BUILD_MODE = default
else
	UNAME_S := $(shell uname -s)
	ifeq ($(UNAME_S), Linux)
		GO_BUILD_MODE = pie
	endif
	ifeq ($(UNAME_S), Darwin)
		GO_BUILD_MODE = default
	endif
endif

<<<<<<< HEAD
GO_BUILD_OPTIONS := --tags "netgo osusergo"  -ldflags "-s -X $(VERSION_VAR)=$(NMI_VERSION) -X $(GIT_VAR)=$(GIT_HASH) -X $(BUILD_DATE_VAR)=$(BUILD_DATE) -extldflags '-static'"
E2E_TEST_OPTIONS := -count=1 -v
=======
GO_BUILD_OPTIONS := -buildmode=${GO_BUILD_MODE} --tags "netgo osusergo" -ldflags "-s -X $(VERSION_VAR)=$(NMI_VERSION) -X $(GIT_VAR)=$(GIT_HASH) -X $(BUILD_DATE_VAR)=$(BUILD_DATE) -extldflags '-static'"
# -count=1 will disable test caching
E2E_TEST_OPTIONS := -count=1 -v -timeout 24h -ginkgo.failFast
>>>>>>> 538aa5e1

# useful for other docker repos
REGISTRY_NAME ?= upstreamk8sci
REGISTRY ?= $(REGISTRY_NAME).azurecr.io
REPO_PREFIX ?= k8s/aad-pod-identity
NMI_IMAGE ?= $(REPO_PREFIX)/$(NMI_BINARY_NAME):$(NMI_VERSION)
MIC_IMAGE ?= $(REPO_PREFIX)/$(MIC_BINARY_NAME):$(MIC_VERSION)
DEMO_IMAGE ?= $(REPO_PREFIX)/$(DEMO_BINARY_NAME):$(DEMO_VERSION)
IDENTITY_VALIDATOR_IMAGE ?= $(REPO_PREFIX)/$(IDENTITY_VALIDATOR_BINARY_NAME):$(IDENTITY_VALIDATOR_VERSION)

.PHONY: clean-nmi
clean-nmi:
	rm -rf bin/$(PROJECT_NAME)/$(NMI_BINARY_NAME)

.PHONY: clean-mic
clean-mic:
	rm -rf bin/$(PROJECT_NAME)/$(MIC_BINARY_NAME)

.PHONY: clean-demo
clean-demo:
	rm -rf bin/$(PROJECT_NAME)/$(DEMO_BINARY_NAME)

.PHONY: clean-idenity-validator
clean-identity-validator:
	rm -rf bin/$(PROJECT_NAME)/$(IDENTITY_VALIDATOR_BINARY_NAME)

.PHONY: clean
clean:
	rm -rf bin/$(PROJECT_NAME)

.PHONY: build-nmi
build-nmi: clean-nmi
	CGO_ENABLED=0 PKG_NAME=github.com/Azure/$(PROJECT_NAME)/cmd/$(NMI_BINARY_NAME) $(MAKE) bin/$(PROJECT_NAME)/$(NMI_BINARY_NAME)

.PHONY: build-mic
build-mic: clean-mic
	CGO_ENABLED=0 PKG_NAME=github.com/Azure/$(PROJECT_NAME)/cmd/$(MIC_BINARY_NAME) $(MAKE) bin/$(PROJECT_NAME)/$(MIC_BINARY_NAME)

.PHONY: build-demo
build-demo: build_tags := netgo osusergo
build-demo: clean-demo
	PKG_NAME=github.com/Azure/$(PROJECT_NAME)/cmd/$(DEMO_BINARY_NAME) ${MAKE} bin/$(PROJECT_NAME)/$(DEMO_BINARY_NAME)

bin/%:
	GOOS=linux GOARCH=amd64 go build $(GO_BUILD_OPTIONS) -o "$(@)" "$(PKG_NAME)"

.PHONY: build-identity-validator
build-identity-validator: clean-identity-validator
	PKG_NAME=github.com/Azure/$(PROJECT_NAME)/test/e2e/$(IDENTITY_VALIDATOR_BINARY_NAME) $(MAKE) bin/$(PROJECT_NAME)/$(IDENTITY_VALIDATOR_BINARY_NAME)

.PHONY: build
build: clean build-nmi build-mic build-demo build-identity-validator

.PHONY: deepcopy-gen
deepcopy-gen:
	deepcopy-gen -i ./pkg/apis/aadpodidentity/v1/ -o ../../../ -O aadpodidentity_deepcopy_generated -p aadpodidentity

.PHONY: image-nmi
image-nmi:
	docker build -t "$(REGISTRY)/$(NMI_IMAGE)" --build-arg NMI_VEARSION="$(NMI_VERSION)" --target=nmi .

.PHONY: image-mic
image-mic:
	docker build -t "$(REGISTRY)/$(MIC_IMAGE)" --build-arg MIC_VERSION="$(MIC_VERSION)" --target=mic .

.PHONY: image-demo
image-demo:
	docker build -t $(REGISTRY)/$(DEMO_IMAGE) --build-arg DEMO_VERSION="$(DEMO_VERSION)" --target=demo .

.PHONY: image-identity-validator
image-identity-validator:
	docker build -t $(REGISTRY)/$(IDENTITY_VALIDATOR_IMAGE) --build-arg IDENTITY_VALIDATOR_VERSION="$(IDENTITY_VALIDATOR_VERSION)" --target=identityvalidator .

.PHONY: imag
image:image-nmi image-mic image-demo image-identity-validator

.PHONY: push-nmi
push-nmi: validate-version-NMI
	az acr repository show --name $(REGISTRY_NAME) --image $(NMI_IMAGE) > /dev/null 2>&1; if [[ $$? -eq 0 ]]; then echo "$(NMI_IMAGE) already exists" && exit 1; fi
	docker push $(REGISTRY)/$(NMI_IMAGE)

.PHONY: push-mic
push-mic: validate-version-MIC
	az acr repository show --name $(REGISTRY_NAME) --image $(MIC_IMAGE) > /dev/null 2>&1; if [[ $$? -eq 0 ]]; then echo "$(NMI_IMAGE) already exists" && exit 1; fi
	docker push $(REGISTRY)/$(MIC_IMAGE)

.PHONY: push-demo
push-demo: validate-version-DEMO
	az acr repository show --name $(REGISTRY_NAME) --image $(DEMO_IMAGE) > /dev/null 2>&1; if [[ $$? -eq 0 ]]; then echo "$(NMI_IMAGE) already exists" && exit 1; fi
	docker push $(REGISTRY)/$(DEMO_IMAGE)

<<<<<<< HEAD
.PHONY: push-identity-validator
push-identity-validator: validate-version-IDENTITY_VALIDATOR
	az acr repository show --name $(REGISTRY_NAME) --image $(IDENTITY_VALIDATOR_IMAGE) > /dev/null 2>&1; if [[ $$? -eq 0 ]]; then echo "$(NMI_IMAGE) already exists" && exit 1; fi
	docker push $(REGISTRY)/$(IDENTITY_VALIDATOR_IMAGE)
=======
push-identity-validator:
	docker push $(IDENTITY_VALIDATOR_IMAGE_NAME):$(IDENTITY_VALIDATOR_VERSION)
>>>>>>> 538aa5e1

.PHONY: push
push: push-nmi push-mic push-demo push-identity-validator

.PHONY: e2e
e2e:
	go test github.com/Azure/$(PROJECT_NAME)/test/e2e $(E2E_TEST_OPTIONS)

.PHONY: unit-test
unit-test:
	go test $(shell go list ./... | grep -v /test/e2e) -v

.PHONY: validate-version
validate-version: validate-version-NMI validate-version-MIC validate-version-IDENTITY_VALIDATOR validate-version-DEMO

.PHONY: validate-version-%
validate-version-%:
	@echo $(*)_VERSION=$($(*)_VERSION)
	@DEFAULT_VERSION=$(DEFAULT_VERSION) CHECK_VERSION="$($(*)_VERSION)" scripts/validate_version.sh

.PHONY: mod
mod:
	@go mod tidy

.PHONY: check-vendor
check-mod: mod
	@git diff --exit-code go.mod go.sum<|MERGE_RESOLUTION|>--- conflicted
+++ resolved
@@ -10,17 +10,10 @@
 
 DEFAULT_VERSION := 0.0.0-dev
 IDENTITY_VALIDATOR_BINARY_NAME := identityvalidator
-<<<<<<< HEAD
 NMI_VERSION ?= $(DEFAULT_VERSION)
 MIC_VERSION ?= $(DEFAULT_VERSION)
 DEMO_VERSION ?= $(DEFAULT_VERSION)
 IDENTITY_VALIDATOR_VERSION ?= $(DEFAULT_VERSION)
-=======
-NMI_VERSION=1.3
-MIC_VERSION=1.2
-DEMO_VERSION=1.2
-IDENTITY_VALIDATOR_VERSION=1.1
->>>>>>> 538aa5e1
 
 VERSION_VAR := $(REPO_PATH)/version.Version
 GIT_VAR := $(REPO_PATH)/version.GitCommit
@@ -40,14 +33,8 @@
 	endif
 endif
 
-<<<<<<< HEAD
 GO_BUILD_OPTIONS := --tags "netgo osusergo"  -ldflags "-s -X $(VERSION_VAR)=$(NMI_VERSION) -X $(GIT_VAR)=$(GIT_HASH) -X $(BUILD_DATE_VAR)=$(BUILD_DATE) -extldflags '-static'"
-E2E_TEST_OPTIONS := -count=1 -v
-=======
-GO_BUILD_OPTIONS := -buildmode=${GO_BUILD_MODE} --tags "netgo osusergo" -ldflags "-s -X $(VERSION_VAR)=$(NMI_VERSION) -X $(GIT_VAR)=$(GIT_HASH) -X $(BUILD_DATE_VAR)=$(BUILD_DATE) -extldflags '-static'"
-# -count=1 will disable test caching
 E2E_TEST_OPTIONS := -count=1 -v -timeout 24h -ginkgo.failFast
->>>>>>> 538aa5e1
 
 # useful for other docker repos
 REGISTRY_NAME ?= upstreamk8sci
@@ -139,15 +126,10 @@
 	az acr repository show --name $(REGISTRY_NAME) --image $(DEMO_IMAGE) > /dev/null 2>&1; if [[ $$? -eq 0 ]]; then echo "$(NMI_IMAGE) already exists" && exit 1; fi
 	docker push $(REGISTRY)/$(DEMO_IMAGE)
 
-<<<<<<< HEAD
 .PHONY: push-identity-validator
 push-identity-validator: validate-version-IDENTITY_VALIDATOR
 	az acr repository show --name $(REGISTRY_NAME) --image $(IDENTITY_VALIDATOR_IMAGE) > /dev/null 2>&1; if [[ $$? -eq 0 ]]; then echo "$(NMI_IMAGE) already exists" && exit 1; fi
 	docker push $(REGISTRY)/$(IDENTITY_VALIDATOR_IMAGE)
-=======
-push-identity-validator:
-	docker push $(IDENTITY_VALIDATOR_IMAGE_NAME):$(IDENTITY_VALIDATOR_VERSION)
->>>>>>> 538aa5e1
 
 .PHONY: push
 push: push-nmi push-mic push-demo push-identity-validator
